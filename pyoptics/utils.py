#!/usr/bin/env python
#-*- coding:utf-8 -*-

"""Utils for pyoptics.
"""

from math import pi

import numpy as np
from numpy.fft import fftfreq, fftshift
from numpy.lib.scimath import sqrt as complex_sqrt
from scipy.signal import savgol_coeffs

# TODO: add convenience routines the create complete grids? like a routine
# that returns the unit square from [-1, +1, -1, +1] input

TWOPI = 2*pi
epsilon_0 = 8.854187817620E-12  #  A^2 s^4 kg^−1 m^−3
mu_0 = 4*pi*1E-7  # V s / A m
Z_0 =  np.sqrt(mu_0/epsilon_0)  # vacuum impedance

deg_to_rad = lambda d: d/180.0*pi


rad_to_deg = lambda r: r/pi*180.0


def Z(n):
    """Impedance of medium of (possbily complex) refractive index.
    """

    impedance = Z_0/n   # TODO: is it really abs(n) or rather complex_sqrt(epsilon)?

    return impedance


def I(E, n=1.0):
    """Get intensity from field amplitude. Returns correct result as obtained by time-avergaing the Poynting vector.

    Parameters
    ----------
    E : array
        Field amplitude
    n : double, optional
        Refractive index of medium

    Returns
    -------
    I : array
        Field amplitude E**2*n/(2*Z_0)
    """

    intensity = E**2*n/(2*Z_0)

    return intensity


def wavenumber(wavelength, n=1.0):
    return TWOPI*n/wavelength


def k_z(k, k_x, k_y):
    return complex_sqrt(k**2 - k_x**2 - k_y**2)


def new_2d_grid(x_min, x_max, y_min, y_max, Nx, Ny=None,
                assume_periodicity=True):
    """Generate a two-dimensional grid...
    """

    if(Ny is None):
        Ny = Nx

    x = grid1d((x_min, x_max), Nx, endpoint=~assume_periodicity)
    y = grid1d((y_min, x_max), Ny, endpoint=~assume_periodicity)

    X, Y = np.meshgrid(x, y)

    return x, y, X, Y


def grid1d(extent, N, x_min=0.0, assume_periodicity=True):
    x = np.linspace(extent[0] + x_min, extent[1] + x_min, N,
                    endpoint=(not assume_periodicity))

    return x


def frequencies(x, wavenumbers=True, normal_order=True):
    """Return frequencies as used in DFTs.

    Parameters
    ----------
    x : array
    wavenumbers, boolean, optional
        If True, wavenumbers instead of spatial frequencies will be returned.
    normal_order : bool, optional
        If True, the grid is  returned in 'normal' order with zero frequency
        components centered and increasing frequencies. If False, the zero
<<<<<<< HEAD
        frequency component is to the 'left'.
=======
        frequency component is to the 'left', which is sometimes referred to
        as 'standard order'.
>>>>>>> 53bd5760

    Returns
    -------
    freq_x : arrays
        Arrays of frequencies/wavenumbers.
    """

    dx = abs(x[1] - x[0])
    N_x = len(x)
    freq_x = fftfreq(N_x, dx)

    if(wavenumbers):
        freq_x = 2*pi*freq_x

    if(normal_order):
        freq_x = fftshift(freq_x)

    return freq_x


def freq_grid(x, y, wavenumbers=True, normal_order=True):
    """Compute a Fourier frequency grid corresponding to given x, y.

    Parameters
    ----------
    x,y : arrays
        x and y values to use.
    wavenumbers, boolean, optional
        If True, wavenumbers instead of spatial frequencies will be returned.
    normal_order : bool, optional
        If True, the grid is  returned in 'normal' order with zero frequency
        components centered and increasing frequencies. If False, the zero
        frequency component is to the 'left', which is sometimes referred to
        as 'standard order'.

    Returns
    -------
    freq_x, freq_y : arrays
        Meshed spatial frequencies/wavenumbers.
    """

    freq_x, freq_y = (frequencies(x, wavenumbers, normal_order),
                      frequencies(y, wavenumbers, normal_order),
                      )  # TODO: use map() instead? or a list comprehension?

    out = np.meshgrid(freq_x, freq_y)

    return out


def get_length_scales(wavelength, NA, n=1.0, use_small_NA=False):
    """Return two length scales for an imaging system: the resolution
    limit/Airy diameter and depth of focus (DOF, for small NA known as the
    Rayleigh unit).

    Parameters
    ----------
    wavelength : double
        The vacuum wavelength.
    NA : double
    n : double, optional
        Refractive index of the medium. Defaults to 1 (air/vacuum).
    use_small_NA : boolean, optional
        If True, use the small NA approximation commonly used in microscopy for
        the DOF.

    Returns
    -------
    airy : double
        The Airy *diameter* (not radius!).
    DOF : double
        The Rayleigh unit.
    """

    airy_diameter = 1.22*n*wavelength/NA
    DOF = n*wavelength/NA**2  # TODO: better formula for DOF, case distinction

    return airy_diameter, DOF


def get_z_derivative(stack, dz, order):
    r"""Get the derivative \partial_z I for an image stack. This quantity may
    be used in transport of intensity computations.

    Finite difference quotients are used in the computation. Finite differences
    amplfiy noise. To avoid this, a Savitzky-Golay filter is used here for a
    noise smoothing derivative. The idea is to approximate the the derivative
    by a low order polynomial and use a larger number of samples (here: images)
    to define the polynomial in a least squares sense.

    Parameters
    ----------
    stack : array
        Intensity stack. An odd number of equidistant image plane centered
        around the plane of interest is expected.
    dz : double
        Distance of individual image planes.
    order : int
        Order of approximating polynomial. Must be smaller than the number of
        images.

    Returns
    -------
    dIdZ : array
        z-derivative in the central z-plane.
    """

    # TODO: implement default behaviour for order

    num_images = np.size(stack, 2)
    deriv_coeffs = savgol_coeffs(num_images, order, 1, delta=dz, use="dot")

    stack_work = stack.copy()

    # TODO: can this be replaced by einsum()?
    for i in range(num_images):
        stack_work[:, :, i] = deriv_coeffs[i]*stack_work[:, :, i]
        # TODO: write more elegantly, check what coeffs*stack_work does

    return np.sum(stack_work)


def add_camera_noise():
    """Apply a simple noise model to an image stack.
    """

    # TODO: implement a noise model with Poissonian photon noise, and Gaussian
    # other noise
    pass


def scalar_product(field1, field2, x, y):
    """Compute the scalar product <field_1|field_2>.
    """

    # use the simplest integration scheme possible
    prod = np.sum(np.conj(field1)*field2)*x*y/np.prod(np.shape(field1) - 1)

    # TODO: implement more precise schemes (2d Simpson?)

    return prod


def local_momentum(field, wavelength):
    # TODO: implement a sensible notion of local momentum / direction cosines
    pass


def simpson_weights(N):
    w = np.zeros(N)

    w[0], w[-1] = 2, 2
    w[1::2] = 8
    w[2:-1:2] = 4

    if(N % 2 == 0):
        w[-3:] += np.array([-1.0, 8, 5])/2
        # TODO: also treat "left" interval similarly?
        # or return average of left and right treatment?

    w /= 6.0

    return w


def weight_grid(func, Nx, Ny):
    """Create a meshed weight grid from a funtion weights(N) that returns
    a weight vector of length N.
    """

    wx = func(Nx)
    wy = func(Ny)

    w = np.einsum("i,j -> ij", wy, wx)
    # TODO: np.outer() seems faster from some N on...

    return w


#def trapz_weights(N):


if(__name__ == '__main__'):
    w = weight_grid(simpson_weights, 128, 128)
    import matplotlib.pyplot as plt
    plt.imshow(w, origin="lower", interpolation="none")
    plt.show()<|MERGE_RESOLUTION|>--- conflicted
+++ resolved
@@ -97,12 +97,8 @@
     normal_order : bool, optional
         If True, the grid is  returned in 'normal' order with zero frequency
         components centered and increasing frequencies. If False, the zero
-<<<<<<< HEAD
-        frequency component is to the 'left'.
-=======
         frequency component is to the 'left', which is sometimes referred to
         as 'standard order'.
->>>>>>> 53bd5760
 
     Returns
     -------
