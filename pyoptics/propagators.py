#!/usr/bin/env python
#-*- coding:utf-8 -*-

"""
Propagators for electromagnetic fields.

The following propagators are available:

- rayleigh_sommerfeld_I_IR()
- rayleigh_sommerfeld_I_TF()
- fresnel_TF()
- fresnel_IR()
- fresnel_rescaling()
- fraunhofer()

The propagators share a common interface:

propagated_field, x, y = propagator_func(field, x_prime, y_prime, z, wavelength),

but individual propagators may accept further arguments.
"""

# TODO: can from_spectrum switches be implemented? this might save Fourier transforms.
# TODO: implement shifted windows
# TODO: implement Rayleigh-Sommerfeld direct integration

from math import pi, exp, sqrt
from itertools import product
import warnings

import matplotlib.pyplot as plt
import numpy as np
<<<<<<< HEAD
from numpy.lib.scimath import sqrt as complex_sqrt

=======

try:
    __numexpr_available = True
    import numexpr as ne
except ImportError:
    __numexpr_available = False


>>>>>>> 53bd5760
from fft import fft2, ifft2, fftshift, ifftshift, FT, inv_FT
from utils import freq_grid, wavenumber, k_z, TWOPI, simpson_weights, weight_grid


# TODO: account for n properly: lambda -> lambda/n


def rayleigh_sommerfeld_I_IR(field, x_prime, y_prime, z, wavelength, n=1.0):
    k = wavenumber(wavelength, n)
    X_prime, Y_prime = np.meshgrid(x_prime, y_prime)
    r = np.sqrt(z**2 + X_prime**2 + Y_prime**2)

    IR = z/(1j*wavelength)*np.exp(1j*k*r)/r**2

    field_propagated = inv_FT(FT(field)*FT(IR))

    return field_propagated, x_prime, y_prime


def rayleigh_sommerfeld_I_TF(field, x_prime, y_prime, z, wavelength, n=1.0):
    k = wavenumber(wavelength, n)
    K_X, K_Y = freq_grid(x_prime, y_prime, wavenumbers=True, normal_order=True)
    KZ = k_z(k, K_X, K_Y)

    TF = np.exp(1j*KZ*z)

    field_propagated = inv_FT(FT(field)*TF)

    return field_propagated, x_prime, y_prime


<<<<<<< HEAD
=======
def _rs_di_g_np(x, y, z, k):
        print("Using g with numpy!")
        r = np.sqrt(x**2 + y**2 + z**2)
        val = 1/TWOPI*np.exp(1j*k*r)/r**2*z*(1/r - 1j*k)   # TODO: two pi? last terms in parens?

        return val

def _rs_di_g_ne(x, y, z, k):
        print("Using g with numexpr!")
        r = ne.evaluate("sqrt(x**2 + y**2 + z**2)")
        val = ne.evaluate("1/TWOPI*exp(1j*k*r)/r**2*z*(1/r - 1j*k)")
        print("... done: g with numexpr!")

        return val


>>>>>>> 53bd5760
def rayleigh_sommerfeld_I_DI(field, x_prime, y_prime, z, wavelength, n=1.0, use_simpson=True):
    """Implement the Rayleigh-Sommerfeld direct integration method of Shen and
    Wang.

    This method expressed a numerical integration of the Rayleigh-Sommerfeld
    diffraction formula using Simpon's rule as a convolution product which can
    be computed by means of FFTs.
    """

    # TODO: take out g(x,y,z) and decide whether to numexpress it on import...
<<<<<<< HEAD
    def g(x, y, z):
        r = np.sqrt(x**2 + y**2 + z**2)
        val = 1/TWOPI*np.exp(1j*k*r)/r**2*z*(1/r - 1j*k)   # TODO: two pi? last terms in parens?

        return val
=======
>>>>>>> 53bd5760

    N = np.shape(field)
    assert(N[0] == N[1])  # TODO: raise more expressive exception
    N = N[0]

<<<<<<< HEAD
=======
    g = _rs_di_g_ne if __numexpr_available else _rs_di_g_np

>>>>>>> 53bd5760
    k = wavenumber(wavelength, n)
    dx = x_prime[1] - x_prime[0]
    dy = y_prime[1] - y_prime[0]

    if(use_simpson):
        weights = weight_grid(simpson_weights, N, N)
    else:
        weights = np.ones([N, N])

    U = np.asarray(np.bmat([ [weights*field, np.zeros([N, N-1])],
                             [np.zeros([N-1, N]), np.zeros([N-1, N-1])]
                           ])
                  )

    # adapt Shen/Wang's indexing to zero-based indexing:
    x_vec = np.array( [x_prime[0] - x_prime[N - j] for j in range(1, N) ] +  [x_prime[j - N] - x_prime[0] for j in range(N, 2*N) ] )
    y_vec = np.array( [y_prime[0] - y_prime[N - j] for j in range(1, N) ] +  [y_prime[j - N] - y_prime[0] for j in range(N, 2*N) ] )
    X, Y = np.meshgrid(x_vec, y_vec)
<<<<<<< HEAD
    H = g(X, Y, z)
=======

    H = g(X, Y, z, k)
>>>>>>> 53bd5760

    val = ifft2(fft2(U)*fft2(H))*dx*dy
    field_propagated = val[-N:, -N:]  # lower right sub-matrix

    return field_propagated, x_prime, y_prime


def fresnel_IR(field, x_prime, y_prime, z, wavelength, n=1.0):
    k = wavenumber(wavelength, n)
    X_prime, Y_prime = np.meshgrid(x_prime, y_prime)

    IR = np.exp(1j*k*z)/(1j*wavelength*z)*np.exp(1j*k/(2.0*z)*(X_prime**2 + Y_prime**2))

    field_propagated = inv_FT(FT(field)*FT(IR))

    return field_propagated, x_prime, y_prime


def fresnel_TF(field, x_prime, y_prime, z, wavelength, n=1.0):
    k = wavenumber(wavelength, n)
    F_x, F_y = freq_grid(x_prime, y_prime, wavenumbers=False, normal_order=True)

    TF = np.exp(1j*k*z)*np.exp(-1j*pi*wavelength*z*(F_x**2 + F_y**2))

    field_propagated = inv_FT(FT(field)*TF)

    return field_propagated, x_prime, y_prime


def fresnel_rescaling(field, x_prime, y_prime, z, wavelength):

    #X_prime, Y_prime, x_new, y_new, X_new, Y_new = _new_coordinates_mesh(x_prime, y_prime, z, wavelength)

    prefactor = np.exp(1j*k*z)/(1j*k*z)*np.exp(1j*k/(2*z)*(X_new**2 + Y_new**2))
    dx = x_prime[1] - x_prime[0]
    dy = y_prime[1] - y_prime[0]

    field_propagated = prefactor*FT(field*np.exp(1j/(2*z)*(X_prime**2 + Y_prime**2)))*dx*dy

    return field_propagated, x_new, y_new


def fraunhofer(field, x_prime, y_prime, z, wavelength):
    X_prime, Y_prime, x_new, y_new, X_new, Y_new = _new_coordinates_mesh(x_prime, y_prime, z, wavelength)

    prefactor = np.exp(1j*k*z)/(1j*k*z)*np.exp(1j*k/(2*z)*(X_new**2 + Y_new**2))
    dx = x_prime[1] - x_prime[0]
    dy = y_prime[1] - y_prime[0]
<<<<<<< HEAD

    field_propagated = prefactor*FT(field)*dx*dy

    return field_propagated, x_new, y_new


def _new_coordinates_mesh(x_prime, y_prime, z, wavelength):
    # create coordinates meshes for both "object" (primed coordinates) and
    # "image" space ("new" coordinates):
    X_prime, Y_prime = np.meshgrid(x_prime, y_prime)
    x_new, y_new = _fraunhofer_coord_scale(x_prime, y_prime, z, wavelength)
    X_new, Y_new = np.meshgrid(x_new, y_new)

=======

    field_propagated = prefactor*FT(field)*dx*dy

    return field_propagated, x_new, y_new


def _new_coordinates_mesh(x_prime, y_prime, z, wavelength):
    # create coordinates meshes for both "object" (primed coordinates) and
    # "image" space ("new" coordinates):
    X_prime, Y_prime = np.meshgrid(x_prime, y_prime)
    x_new, y_new = _fraunhofer_coord_scale(x_prime, y_prime, z, wavelength)
    X_new, Y_new = np.meshgrid(x_new, y_new)

>>>>>>> 53bd5760
    return X_prime, Y_prime, x_new, y_new, X_new, Y_new


def _fraunhofer_coord_scale(x, y, z, wavelength):
    """Scaled coordinates for Fraunhofer & coordinate scaling Fresnel propagator.

    Uses the fact that x = f_x*lambda*z with f_x as usual in FFT computations.
    """

    f_x, f_y = map(lambda item: fftshift(fftfreq(len(item), dx=(item[1] - item[0]))), (x, y))
    x_new, y_new = wavelength*z*f_x, wavelength*z*f_y

    return x_new, y_new


# TODO: also provide error term for Fresnel approxmiation?
def fresnel_number(aperture_diameter, z, wavelength):
    return aperture_diameter**2/(wavelength*z)


def z_from_fresnel_number(F, aperture_diameter, wavelength):
    z = aperture_diameter**2/(wavelength*F)

    return z<|MERGE_RESOLUTION|>--- conflicted
+++ resolved
@@ -30,10 +30,6 @@
 
 import matplotlib.pyplot as plt
 import numpy as np
-<<<<<<< HEAD
-from numpy.lib.scimath import sqrt as complex_sqrt
-
-=======
 
 try:
     __numexpr_available = True
@@ -42,7 +38,6 @@
     __numexpr_available = False
 
 
->>>>>>> 53bd5760
 from fft import fft2, ifft2, fftshift, ifftshift, FT, inv_FT
 from utils import freq_grid, wavenumber, k_z, TWOPI, simpson_weights, weight_grid
 
@@ -74,8 +69,6 @@
     return field_propagated, x_prime, y_prime
 
 
-<<<<<<< HEAD
-=======
 def _rs_di_g_np(x, y, z, k):
         print("Using g with numpy!")
         r = np.sqrt(x**2 + y**2 + z**2)
@@ -92,7 +85,6 @@
         return val
 
 
->>>>>>> 53bd5760
 def rayleigh_sommerfeld_I_DI(field, x_prime, y_prime, z, wavelength, n=1.0, use_simpson=True):
     """Implement the Rayleigh-Sommerfeld direct integration method of Shen and
     Wang.
@@ -103,24 +95,13 @@
     """
 
     # TODO: take out g(x,y,z) and decide whether to numexpress it on import...
-<<<<<<< HEAD
-    def g(x, y, z):
-        r = np.sqrt(x**2 + y**2 + z**2)
-        val = 1/TWOPI*np.exp(1j*k*r)/r**2*z*(1/r - 1j*k)   # TODO: two pi? last terms in parens?
-
-        return val
-=======
->>>>>>> 53bd5760
 
     N = np.shape(field)
     assert(N[0] == N[1])  # TODO: raise more expressive exception
     N = N[0]
 
-<<<<<<< HEAD
-=======
     g = _rs_di_g_ne if __numexpr_available else _rs_di_g_np
 
->>>>>>> 53bd5760
     k = wavenumber(wavelength, n)
     dx = x_prime[1] - x_prime[0]
     dy = y_prime[1] - y_prime[0]
@@ -139,12 +120,8 @@
     x_vec = np.array( [x_prime[0] - x_prime[N - j] for j in range(1, N) ] +  [x_prime[j - N] - x_prime[0] for j in range(N, 2*N) ] )
     y_vec = np.array( [y_prime[0] - y_prime[N - j] for j in range(1, N) ] +  [y_prime[j - N] - y_prime[0] for j in range(N, 2*N) ] )
     X, Y = np.meshgrid(x_vec, y_vec)
-<<<<<<< HEAD
-    H = g(X, Y, z)
-=======
 
     H = g(X, Y, z, k)
->>>>>>> 53bd5760
 
     val = ifft2(fft2(U)*fft2(H))*dx*dy
     field_propagated = val[-N:, -N:]  # lower right sub-matrix
@@ -175,8 +152,7 @@
 
 
 def fresnel_rescaling(field, x_prime, y_prime, z, wavelength):
-
-    #X_prime, Y_prime, x_new, y_new, X_new, Y_new = _new_coordinates_mesh(x_prime, y_prime, z, wavelength)
+    X_prime, Y_prime, x_new, y_new, X_new, Y_new = _new_coordinates_mesh(x_prime, y_prime, z, wavelength)
 
     prefactor = np.exp(1j*k*z)/(1j*k*z)*np.exp(1j*k/(2*z)*(X_new**2 + Y_new**2))
     dx = x_prime[1] - x_prime[0]
@@ -193,7 +169,6 @@
     prefactor = np.exp(1j*k*z)/(1j*k*z)*np.exp(1j*k/(2*z)*(X_new**2 + Y_new**2))
     dx = x_prime[1] - x_prime[0]
     dy = y_prime[1] - y_prime[0]
-<<<<<<< HEAD
 
     field_propagated = prefactor*FT(field)*dx*dy
 
@@ -207,21 +182,6 @@
     x_new, y_new = _fraunhofer_coord_scale(x_prime, y_prime, z, wavelength)
     X_new, Y_new = np.meshgrid(x_new, y_new)
 
-=======
-
-    field_propagated = prefactor*FT(field)*dx*dy
-
-    return field_propagated, x_new, y_new
-
-
-def _new_coordinates_mesh(x_prime, y_prime, z, wavelength):
-    # create coordinates meshes for both "object" (primed coordinates) and
-    # "image" space ("new" coordinates):
-    X_prime, Y_prime = np.meshgrid(x_prime, y_prime)
-    x_new, y_new = _fraunhofer_coord_scale(x_prime, y_prime, z, wavelength)
-    X_new, Y_new = np.meshgrid(x_new, y_new)
-
->>>>>>> 53bd5760
     return X_prime, Y_prime, x_new, y_new, X_new, Y_new
 
 
